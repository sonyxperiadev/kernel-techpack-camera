// SPDX-License-Identifier: GPL-2.0-only
/*
 * Copyright (c) 2022-2023 Qualcomm Innovation Center, Inc. All rights reserved.
 */
#include "cam_sync_dma_fence.h"

/**
 * struct cam_dma_fence_row - DMA fence row
 */
struct cam_dma_fence_row {
	char                            name[CAM_DMA_FENCE_NAME_LEN];
	struct dma_fence               *fence;
	int32_t                         fd;
	enum cam_dma_fence_state        state;
	struct dma_fence_cb             fence_cb;
	int32_t                         sync_obj;
	cam_sync_callback_for_dma_fence sync_cb;
	bool                            cb_registered_for_sync;
	bool                            ext_dma_fence;
	bool                            sync_signal_dma;
};

/**
 * struct cam_dma_fence_device - DMA fence device
 */
struct cam_dma_fence_device {
	uint64_t dma_fence_context;
	struct cam_dma_fence_row rows[CAM_DMA_FENCE_MAX_FENCES];
	spinlock_t row_spinlocks[CAM_DMA_FENCE_MAX_FENCES];
	struct mutex dev_lock;
	DECLARE_BITMAP(bitmap, CAM_DMA_FENCE_MAX_FENCES);
};

static atomic64_t g_cam_dma_fence_seq_no;
static struct cam_dma_fence_device *g_cam_dma_fence_dev;

bool __cam_dma_fence_enable_signaling(
	struct dma_fence *fence)
{
	return true;
}

const char *__cam_dma_fence_get_driver_name(
	struct dma_fence *fence)
{
	return "Camera DMA fence driver";
}

void __cam_dma_fence_free(struct dma_fence *fence)
{
	CAM_DBG(CAM_DMA_FENCE,
		"Free memory for dma fence seqno: %llu", fence->seqno);
	kfree(fence->lock);
	kfree(fence);
}

static struct dma_fence_ops cam_sync_dma_fence_ops = {
	.enable_signaling = __cam_dma_fence_enable_signaling,
	.get_driver_name = __cam_dma_fence_get_driver_name,
	.get_timeline_name = __cam_dma_fence_get_driver_name,
	.release = __cam_dma_fence_free,
};

static void __cam_dma_fence_print_table(void)
{
	int i;
	struct cam_dma_fence_row *row;
	struct dma_fence *fence;

	for (i = 0; i < CAM_DMA_FENCE_MAX_FENCES; i++) {
		spin_lock_bh(&g_cam_dma_fence_dev->row_spinlocks[i]);
		row = &g_cam_dma_fence_dev->rows[i];
		fence = row->fence;
		CAM_INFO(CAM_DMA_FENCE,
			"Idx: %d seqno: %llu name: %s state: %d",
			i, fence->seqno, row->name, row->state);
		spin_unlock_bh(&g_cam_dma_fence_dev->row_spinlocks[i]);
	}
}

static int __cam_dma_fence_find_free_idx(uint32_t *idx)
{
	int rc = 0;
	bool bit = false;

	do {
		*idx = find_first_zero_bit(g_cam_dma_fence_dev->bitmap, CAM_DMA_FENCE_MAX_FENCES);
		if (*idx >= CAM_DMA_FENCE_MAX_FENCES) {
			rc = -ENOMEM;
			break;
		}
		bit = test_and_set_bit(*idx, g_cam_dma_fence_dev->bitmap);
	} while (bit);

	if (rc) {
		CAM_ERR(CAM_DMA_FENCE, "No free idx, printing dma fence table......");
		__cam_dma_fence_print_table();
	}

	return rc;
}

static struct dma_fence *__cam_dma_fence_find_fence_in_table(
	int32_t fd, int32_t *idx)
{
	int i;
	struct dma_fence *fence = NULL;
	struct cam_dma_fence_row *row = NULL;

	for (i = 0; i < CAM_DMA_FENCE_MAX_FENCES; i++) {
		spin_lock_bh(&g_cam_dma_fence_dev->row_spinlocks[i]);

		row = &g_cam_dma_fence_dev->rows[i];
		if ((row->state != CAM_DMA_FENCE_STATE_INVALID) && (row->fd == fd)) {
			*idx = i;
			fence = row->fence;
			spin_unlock_bh(&g_cam_dma_fence_dev->row_spinlocks[i]);
			break;
		}
		spin_unlock_bh(&g_cam_dma_fence_dev->row_spinlocks[i]);
	}

	return fence;
}

static void __cam_dma_fence_init_row(const char *name,
	struct dma_fence *dma_fence, int32_t fd, uint32_t idx,
	bool ext_dma_fence)
{
	struct cam_dma_fence_row *row;

	spin_lock_bh(&g_cam_dma_fence_dev->row_spinlocks[idx]);
	row = &g_cam_dma_fence_dev->rows[idx];
	memset(row, 0, sizeof(*row));
	row->fence = dma_fence;
	row->fd = fd;
	row->state = CAM_DMA_FENCE_STATE_ACTIVE;
	row->ext_dma_fence = ext_dma_fence;
	strscpy(row->name, name, CAM_DMA_FENCE_NAME_LEN);
	spin_unlock_bh(&g_cam_dma_fence_dev->row_spinlocks[idx]);
}

void __cam_dma_fence_signal_cb(
	struct dma_fence *fence, struct dma_fence_cb *cb)
{
	struct cam_dma_fence_signal_sync_obj signal_sync_obj;
	struct cam_dma_fence_row *dma_fence_row =
		container_of(cb, struct cam_dma_fence_row, fence_cb);

	if (dma_fence_row->state == CAM_DMA_FENCE_STATE_INVALID) {
		CAM_ERR(CAM_DMA_FENCE, "dma fence seqno: %llu is in invalid state: %d",
			fence->seqno, dma_fence_row->state);
		return;
	}

	/* If this dma fence is signaled by sync obj, skip cb */
	if (dma_fence_row->sync_signal_dma)
		return;

	CAM_DBG(CAM_DMA_FENCE, "dma fence seqno: %llu fd: %d signaled, signal sync obj: %d",
		fence->seqno, dma_fence_row->fd, dma_fence_row->sync_obj);
	if ((dma_fence_row->cb_registered_for_sync) && (dma_fence_row->sync_cb)) {
		signal_sync_obj.fd = dma_fence_row->fd;

		/*
		 * Signal is invoked with the fence lock held,
		 * lock not needed to query status
		 */
		signal_sync_obj.status = dma_fence_get_status_locked(fence);
		dma_fence_row->state = CAM_DMA_FENCE_STATE_SIGNALED;
		dma_fence_row->sync_cb(dma_fence_row->sync_obj, &signal_sync_obj);
	}
}

int cam_dma_fence_get_put_ref(
	bool get_or_put, int32_t dma_fence_row_idx)
{
	struct dma_fence *dma_fence;
	struct cam_dma_fence_row *row;

	if ((dma_fence_row_idx < 0) ||
		(dma_fence_row_idx >= CAM_DMA_FENCE_MAX_FENCES)) {
		CAM_ERR(CAM_DMA_FENCE, "dma fence idx: %d is invalid",
			dma_fence_row_idx);
		return -EINVAL;
	}

	spin_lock_bh(&g_cam_dma_fence_dev->row_spinlocks[dma_fence_row_idx]);
	row = &g_cam_dma_fence_dev->rows[dma_fence_row_idx];

	if (row->state == CAM_DMA_FENCE_STATE_INVALID) {
		CAM_ERR(CAM_DMA_FENCE,
			"dma fence at idx: %d is in invalid state: %d",
			dma_fence_row_idx, row->state);
		spin_unlock_bh(&g_cam_dma_fence_dev->row_spinlocks[dma_fence_row_idx]);
		return -EINVAL;
	}

	dma_fence = row->fence;

	if (get_or_put)
		dma_fence_get(dma_fence);
	else
		dma_fence_put(dma_fence);

	spin_unlock_bh(&g_cam_dma_fence_dev->row_spinlocks[dma_fence_row_idx]);

	CAM_DBG(CAM_DMA_FENCE, "Refcnt: %u after %s for dma fence with seqno: %llu",
		kref_read(&dma_fence->refcount), (get_or_put ? "getref" : "putref"),
		dma_fence->seqno);

	return 0;
}

static struct dma_fence *cam_dma_fence_get_fence_from_sync_file(
	int32_t fd, int32_t *dma_fence_row_idx)
{
	uint32_t idx;
	struct dma_fence *dma_fence = NULL;

	dma_fence = sync_file_get_fence(fd);
	if (IS_ERR_OR_NULL(dma_fence)) {
		CAM_ERR(CAM_DMA_FENCE, "Invalid fd: %d no dma fence found", fd);
		return ERR_PTR(-EINVAL);
	}

	if (__cam_dma_fence_find_free_idx(&idx)) {
		CAM_ERR(CAM_DMA_FENCE, "No free idx");
		goto end;
	}

	__cam_dma_fence_init_row(dma_fence->ops->get_driver_name(dma_fence),
		dma_fence, fd, idx, true);
	*dma_fence_row_idx = idx;
	CAM_DBG(CAM_DMA_FENCE,
		"External dma fence with fd: %d seqno: %llu ref_cnt: %u updated in tbl",
		fd, dma_fence->seqno, kref_read(&dma_fence->refcount));

	return dma_fence;

end:
	dma_fence_put(dma_fence);
	return NULL;
}

struct dma_fence *cam_dma_fence_get_fence_from_fd(
	int32_t fd, int32_t *dma_fence_row_idx)
{
	struct dma_fence *dma_fence = NULL;

	dma_fence = __cam_dma_fence_find_fence_in_table(fd, dma_fence_row_idx);
	if (IS_ERR_OR_NULL(dma_fence)) {
		CAM_WARN(CAM_DMA_FENCE,
			"dma fence with fd: %d is an external fence, querying sync file",
			fd);
		return cam_dma_fence_get_fence_from_sync_file(fd, dma_fence_row_idx);
	}

	dma_fence_get(dma_fence);

	CAM_DBG(CAM_DMA_FENCE, "dma fence found for fd: %d with seqno: %llu ref_cnt: %u",
		fd, dma_fence->seqno, kref_read(&dma_fence->refcount));

	return dma_fence;
}

int cam_dma_fence_register_cb(int32_t *sync_obj, int32_t *dma_fence_idx,
	cam_sync_callback_for_dma_fence sync_cb)
{
	int rc = 0;
	int dma_fence_row_idx = 0;
	struct cam_dma_fence_row *row = NULL;
	struct dma_fence *dma_fence = NULL;

	if (!sync_obj || !dma_fence_idx || !sync_cb) {
		CAM_ERR(CAM_DMA_FENCE,
			"Invalid args sync_obj: %p dma_fence_idx: %p sync_cb: %p",
			sync_obj, dma_fence_idx, sync_cb);
		return -EINVAL;
	}

	dma_fence_row_idx = *dma_fence_idx;
	if ((dma_fence_row_idx < 0) ||
		(dma_fence_row_idx >= CAM_DMA_FENCE_MAX_FENCES)) {
		CAM_ERR(CAM_DMA_FENCE, "dma fence idx: %d is invalid",
			dma_fence_row_idx);
		return -EINVAL;
	}

	spin_lock_bh(&g_cam_dma_fence_dev->row_spinlocks[dma_fence_row_idx]);
	row = &g_cam_dma_fence_dev->rows[dma_fence_row_idx];
	dma_fence = row->fence;

	if (row->state != CAM_DMA_FENCE_STATE_ACTIVE) {
		CAM_ERR(CAM_DMA_FENCE,
			"dma fence at idx: %d fd: %d seqno: %llu is not active, current state: %d",
			dma_fence_row_idx, row->fd, dma_fence->seqno, row->state);
		rc = -EINVAL;
		goto end;
	}

	/**
	 * If the cb is already registered, return
	 * If a fd is closed by userspace without releasing the dma fence, it is
	 * possible that same fd is returned to a new fence.
	 */
	if (row->cb_registered_for_sync) {
		CAM_WARN(CAM_DMA_FENCE,
			"dma fence at idx: %d fd: %d seqno: %llu has already registered a cb for sync: %d - same fd for 2 fences?",
			dma_fence_row_idx, row->fd, dma_fence->seqno, row->sync_obj);
		goto end;
	}

	rc = dma_fence_add_callback(row->fence, &row->fence_cb,
		__cam_dma_fence_signal_cb);
	if (rc) {
		CAM_ERR(CAM_DMA_FENCE,
			"Failed to register cb for dma fence fd: %d seqno: %llu rc: %d",
			row->fd, dma_fence->seqno, rc);
		goto end;
	}

	row->cb_registered_for_sync = true;
	row->sync_obj = *sync_obj;
	row->sync_cb = sync_cb;

	CAM_DBG(CAM_DMA_FENCE,
		"CB successfully registered for dma fence fd: %d seqno: %llu for sync_obj: %d",
		row->fd, dma_fence->seqno, *sync_obj);

end:
	spin_unlock_bh(&g_cam_dma_fence_dev->row_spinlocks[dma_fence_row_idx]);
	return rc;
}

static int __cam_dma_fence_signal_fence(
	struct dma_fence *dma_fence,
	int32_t status)
{
	int rc;
<<<<<<< HEAD
	unsigned long flags;
	bool fence_signaled = false;

	spin_lock_irqsave(dma_fence->lock, flags);
=======
	bool fence_signaled = false;

	spin_lock_bh(dma_fence->lock);
>>>>>>> cae17472
	fence_signaled = dma_fence_is_signaled_locked(dma_fence);
	if (fence_signaled) {
		CAM_DBG(CAM_DMA_FENCE,
			"dma fence seqno: %llu is already signaled",
			dma_fence->seqno);
		rc = -EINVAL;
		goto end;
	}

	if (status)
		dma_fence_set_error(dma_fence, status);

	rc = dma_fence_signal_locked(dma_fence);

end:
<<<<<<< HEAD
	spin_unlock_irqrestore(dma_fence->lock, flags);
=======
	spin_unlock_bh(dma_fence->lock);
>>>>>>> cae17472
	return rc;
}

int cam_dma_fence_internal_signal(
	int32_t dma_fence_row_idx,
	struct cam_dma_fence_signal *signal_dma_fence)
{
	int rc = 0;
	struct dma_fence *dma_fence = NULL;
	struct cam_dma_fence_row *row = NULL;

	if ((dma_fence_row_idx < 0) ||
		(dma_fence_row_idx >= CAM_DMA_FENCE_MAX_FENCES)) {
		CAM_ERR(CAM_DMA_FENCE, "dma fence idx: %d is invalid",
			dma_fence_row_idx);
		return -EINVAL;
	}

	spin_lock_bh(&g_cam_dma_fence_dev->row_spinlocks[dma_fence_row_idx]);
	row = &g_cam_dma_fence_dev->rows[dma_fence_row_idx];

	/* Ensures sync obj cb is not invoked */
	row->sync_signal_dma = true;
	dma_fence = row->fence;

	if (IS_ERR_OR_NULL(dma_fence)) {
		spin_unlock_bh(&g_cam_dma_fence_dev->row_spinlocks[dma_fence_row_idx]);
		CAM_ERR(CAM_DMA_FENCE, "DMA fence in row: %d is invalid",
			dma_fence_row_idx);
		return -EINVAL;
	}

	if (row->state == CAM_DMA_FENCE_STATE_SIGNALED) {
		spin_unlock_bh(&g_cam_dma_fence_dev->row_spinlocks[dma_fence_row_idx]);
		CAM_WARN(CAM_DMA_FENCE,
			"dma fence fd: %d[seqno: %llu] already in signaled state",
			signal_dma_fence->dma_fence_fd, dma_fence->seqno);
		return 0;
	}

	rc = __cam_dma_fence_signal_fence(dma_fence, signal_dma_fence->status);
	if (rc) {
		CAM_WARN(CAM_DMA_FENCE,
			"dma fence seqno: %llu fd: %d already signaled rc: %d",
			dma_fence->seqno, row->fd, rc);
		rc = 0;
	}

	row->state = CAM_DMA_FENCE_STATE_SIGNALED;
	spin_unlock_bh(&g_cam_dma_fence_dev->row_spinlocks[dma_fence_row_idx]);

	CAM_DBG(CAM_DMA_FENCE,
		"dma fence fd: %d[seqno: %llu] signaled with status: %d rc: %d",
		signal_dma_fence->dma_fence_fd, dma_fence->seqno,
		signal_dma_fence->status, rc);

	return rc;
}

int cam_dma_fence_signal_fd(struct cam_dma_fence_signal *signal_dma_fence)
{
	int rc = 0;
	uint32_t idx;
	struct dma_fence *dma_fence = NULL;
	struct cam_dma_fence_row *row = NULL;

	dma_fence = __cam_dma_fence_find_fence_in_table(
		signal_dma_fence->dma_fence_fd, &idx);

	if (IS_ERR_OR_NULL(dma_fence)) {
		CAM_ERR(CAM_DMA_FENCE, "Failed to find dma fence for fd: %d",
			signal_dma_fence->dma_fence_fd);
		return -EINVAL;
	}

	spin_lock_bh(&g_cam_dma_fence_dev->row_spinlocks[idx]);
	row = &g_cam_dma_fence_dev->rows[idx];
	/*
	 * Check for invalid state again, there could be a contention
	 * between signal and release
	 */
	if (row->state == CAM_DMA_FENCE_STATE_INVALID) {
		spin_unlock_bh(&g_cam_dma_fence_dev->row_spinlocks[idx]);
		CAM_ERR(CAM_DMA_FENCE,
			"dma fence fd: %d is invalid row_idx: %u, failed to signal",
			signal_dma_fence->dma_fence_fd, idx);
		return -EINVAL;
	}

	if (row->state == CAM_DMA_FENCE_STATE_SIGNALED) {
		spin_unlock_bh(&g_cam_dma_fence_dev->row_spinlocks[idx]);
		CAM_WARN(CAM_DMA_FENCE,
			"dma fence fd: %d[seqno: %llu] already in signaled state",
			signal_dma_fence->dma_fence_fd, dma_fence->seqno);
		return 0;
	}

	rc = __cam_dma_fence_signal_fence(dma_fence, signal_dma_fence->status);
	if (rc) {
		CAM_WARN(CAM_DMA_FENCE,
			"dma fence seqno: %llu fd: %d already signaled rc: %d",
			dma_fence->seqno, row->fd, rc);
		rc = 0;
	}

	row->state = CAM_DMA_FENCE_STATE_SIGNALED;
	spin_unlock_bh(&g_cam_dma_fence_dev->row_spinlocks[idx]);

	CAM_DBG(CAM_DMA_FENCE,
		"dma fence fd: %d[seqno: %llu] signaled with status: %d rc: %d",
		signal_dma_fence->dma_fence_fd, dma_fence->seqno,
		signal_dma_fence->status, rc);

	return rc;
}

static int __cam_dma_fence_get_fd(int32_t *row_idx,
	const char *name)
{
	int fd = -1;
	uint32_t idx;
	struct dma_fence *dma_fence = NULL;
	spinlock_t       *dma_fence_lock = NULL;
	struct sync_file *sync_file = NULL;

	if (__cam_dma_fence_find_free_idx(&idx))
		goto end;

	dma_fence_lock = kzalloc(sizeof(spinlock_t), GFP_KERNEL);
	if (!dma_fence_lock)
		goto free_idx;

	dma_fence = kzalloc(sizeof(struct dma_fence), GFP_KERNEL);
	if (!dma_fence) {
		kfree(dma_fence_lock);
		goto free_idx;
	}

	spin_lock_init(dma_fence_lock);
	dma_fence_init(dma_fence, &cam_sync_dma_fence_ops, dma_fence_lock,
		g_cam_dma_fence_dev->dma_fence_context,
		atomic64_inc_return(&g_cam_dma_fence_seq_no));
	fd = get_unused_fd_flags(O_CLOEXEC);
	if (fd < 0) {
		CAM_ERR(CAM_DMA_FENCE, "failed to get a unused fd: %d", fd);
		dma_fence_put(dma_fence);
		goto free_idx;
	}

	sync_file = sync_file_create(dma_fence);
	if (!sync_file) {
		put_unused_fd(fd);
		fd = -1;
		dma_fence_put(dma_fence);
		goto free_idx;
	}

	fd_install(fd, sync_file->file);

	*row_idx = idx;
	__cam_dma_fence_init_row(name, dma_fence, fd, idx, false);

	CAM_DBG(CAM_DMA_FENCE, "Created dma fence fd: %d[%s] seqno: %llu row_idx: %u ref_cnt: %u",
		fd, name, dma_fence->seqno, idx, kref_read(&dma_fence->refcount));

	return fd;

free_idx:
	clear_bit(idx, g_cam_dma_fence_dev->bitmap);
end:
	return fd;
}

int cam_dma_fence_create_fd(
	int32_t *dma_fence_fd, int32_t *dma_fence_row_idx, const char *name)
{
	int fd = -1, rc = 0;

	if (!dma_fence_fd || !dma_fence_row_idx) {
		CAM_ERR(CAM_DMA_FENCE, "Invalid args fd: %pK dma_fence_row_idx: %pK",
			dma_fence_fd, dma_fence_row_idx);
		return -EINVAL;
	}

	fd = __cam_dma_fence_get_fd(dma_fence_row_idx, name);
	if (fd < 0) {
		rc = -EBADFD;
		goto end;
	}

	*dma_fence_fd = fd;

end:
	return rc;
}

static int __cam_dma_fence_release(int32_t dma_row_idx)
{
	int rc;
	struct dma_fence *dma_fence = NULL;
	struct cam_dma_fence_row *row = NULL;

	spin_lock_bh(&g_cam_dma_fence_dev->row_spinlocks[dma_row_idx]);
	row = &g_cam_dma_fence_dev->rows[dma_row_idx];
	dma_fence = row->fence;

	if (row->state == CAM_DMA_FENCE_STATE_INVALID) {
		spin_unlock_bh(&g_cam_dma_fence_dev->row_spinlocks[dma_row_idx]);
		CAM_ERR(CAM_DMA_FENCE, "Invalid row index: %u, state: %u",
			dma_row_idx, row->state);
		return -EINVAL;
	}

	if (row->state == CAM_DMA_FENCE_STATE_ACTIVE)
		CAM_WARN(CAM_DMA_FENCE,
			"Unsignaled fence being released name: %s seqno: %llu fd: %d",
<<<<<<< HEAD
			row->name, dma_fence->seqno, row->fd);

	/* Ensure dma fence is signaled prior to release */
	rc = __cam_dma_fence_signal_fence(dma_fence, -ECANCELED);
	if ((!rc) && (row->state == CAM_DMA_FENCE_STATE_SIGNALED))
		CAM_WARN(CAM_DMA_FENCE,
			"Unsignaled fence being released but row was marked signaled name: %s seqno: %llu fd: %d",
=======
>>>>>>> cae17472
			row->name, dma_fence->seqno, row->fd);

	/* Ensure camera dma fence is signaled prior to release */
	if (!row->ext_dma_fence) {
		rc = __cam_dma_fence_signal_fence(dma_fence, -ECANCELED);
		if ((!rc) && (row->state == CAM_DMA_FENCE_STATE_SIGNALED))
			CAM_WARN(CAM_DMA_FENCE,
				"Unsignaled fence being released but row was marked signaled name: %s seqno: %llu fd: %d",
				row->name, dma_fence->seqno, row->fd);
	}
	CAM_DBG(CAM_DMA_FENCE,
		"Releasing dma fence with fd: %d[%s] row_idx: %u current ref_cnt: %u",
		row->fd, row->name, dma_row_idx, kref_read(&dma_fence->refcount));

	/* putref on dma fence */
	dma_fence_put(dma_fence);

	/* deinit row */
	memset(row, 0, sizeof(struct cam_dma_fence_row));
	clear_bit(dma_row_idx, g_cam_dma_fence_dev->bitmap);
	spin_unlock_bh(&g_cam_dma_fence_dev->row_spinlocks[dma_row_idx]);
	return 0;
}

static int __cam_dma_fence_release_fd(int fd)
{
	int32_t idx;
	struct dma_fence *dma_fence = NULL;

	dma_fence = __cam_dma_fence_find_fence_in_table(fd, &idx);
	if (IS_ERR_OR_NULL(dma_fence)) {
		CAM_ERR(CAM_DMA_FENCE, "Failed to find dma fence for fd: %d", fd);
		return -EINVAL;
	}

	return __cam_dma_fence_release(idx);
}

static int __cam_dma_fence_release_row(
	int32_t dma_fence_row_idx)
{
	if ((dma_fence_row_idx < 0) ||
		(dma_fence_row_idx >= CAM_DMA_FENCE_MAX_FENCES)) {
		CAM_ERR(CAM_DMA_FENCE, "dma fence idx: %d is invalid",
			dma_fence_row_idx);
		return -EINVAL;
	}

	return __cam_dma_fence_release(dma_fence_row_idx);
}

int cam_dma_fence_release(
	struct cam_dma_fence_release_params *release_params)
{
	if (release_params->use_row_idx)
		return __cam_dma_fence_release_row(release_params->u.dma_row_idx);
	else
		return __cam_dma_fence_release_fd(release_params->u.dma_fence_fd);
}

void cam_dma_fence_close(void)
{
	int i;
	struct cam_dma_fence_row *row = NULL;

	mutex_lock(&g_cam_dma_fence_dev->dev_lock);
	for (i = 0; i < CAM_DMA_FENCE_MAX_FENCES; i++) {
		spin_lock_bh(&g_cam_dma_fence_dev->row_spinlocks[i]);

		row = &g_cam_dma_fence_dev->rows[i];
		if (row->state != CAM_DMA_FENCE_STATE_INVALID) {
			CAM_DBG(CAM_DMA_FENCE,
				"Releasing dma fence seqno: %llu associated with fd: %d[%s] ref_cnt: %u",
				row->fence->seqno, row->fd, row->name,
				kref_read(&row->fence->refcount));

			/* If registered for cb, remove cb */
			if (row->cb_registered_for_sync)
				dma_fence_remove_callback(row->fence, &row->fence_cb);

			/* Signal and put if the dma fence is created from camera */
			if (!row->ext_dma_fence) {
				__cam_dma_fence_signal_fence(row->fence, -EADV);
				dma_fence_put(row->fence);
			}

			memset(row, 0, sizeof(struct cam_dma_fence_row));
			clear_bit(i, g_cam_dma_fence_dev->bitmap);
		}
		spin_unlock_bh(&g_cam_dma_fence_dev->row_spinlocks[i]);
	}

	mutex_unlock(&g_cam_dma_fence_dev->dev_lock);
	CAM_DBG(CAM_DMA_FENCE, "Close on Camera DMA fence driver");
}

void cam_dma_fence_open(void)
{
	mutex_lock(&g_cam_dma_fence_dev->dev_lock);

	/* DMA fence seqno reset */
	atomic64_set(&g_cam_dma_fence_seq_no, 0);
	mutex_unlock(&g_cam_dma_fence_dev->dev_lock);
	CAM_DBG(CAM_DMA_FENCE, "Camera DMA fence driver opened");
}

int cam_dma_fence_driver_init(void)
{
	int i;

	g_cam_dma_fence_dev = kzalloc(sizeof(struct cam_dma_fence_device), GFP_KERNEL);
	if (!g_cam_dma_fence_dev)
		return -ENOMEM;

	mutex_init(&g_cam_dma_fence_dev->dev_lock);
	for (i = 0; i < CAM_DMA_FENCE_MAX_FENCES; i++)
		spin_lock_init(&g_cam_dma_fence_dev->row_spinlocks[i]);

	bitmap_zero(g_cam_dma_fence_dev->bitmap, CAM_DMA_FENCE_MAX_FENCES);
	g_cam_dma_fence_dev->dma_fence_context = dma_fence_context_alloc(1);

	CAM_DBG(CAM_DMA_FENCE, "Camera DMA fence driver initialized");
	return 0;
}

void cam_dma_fence_driver_deinit(void)
{
	kfree(g_cam_dma_fence_dev);
	g_cam_dma_fence_dev = NULL;
	CAM_DBG(CAM_DMA_FENCE, "Camera DMA fence driver deinitialized");
}<|MERGE_RESOLUTION|>--- conflicted
+++ resolved
@@ -338,16 +338,9 @@
 	int32_t status)
 {
 	int rc;
-<<<<<<< HEAD
-	unsigned long flags;
 	bool fence_signaled = false;
 
-	spin_lock_irqsave(dma_fence->lock, flags);
-=======
-	bool fence_signaled = false;
-
 	spin_lock_bh(dma_fence->lock);
->>>>>>> cae17472
 	fence_signaled = dma_fence_is_signaled_locked(dma_fence);
 	if (fence_signaled) {
 		CAM_DBG(CAM_DMA_FENCE,
@@ -363,11 +356,7 @@
 	rc = dma_fence_signal_locked(dma_fence);
 
 end:
-<<<<<<< HEAD
-	spin_unlock_irqrestore(dma_fence->lock, flags);
-=======
 	spin_unlock_bh(dma_fence->lock);
->>>>>>> cae17472
 	return rc;
 }
 
@@ -584,16 +573,6 @@
 	if (row->state == CAM_DMA_FENCE_STATE_ACTIVE)
 		CAM_WARN(CAM_DMA_FENCE,
 			"Unsignaled fence being released name: %s seqno: %llu fd: %d",
-<<<<<<< HEAD
-			row->name, dma_fence->seqno, row->fd);
-
-	/* Ensure dma fence is signaled prior to release */
-	rc = __cam_dma_fence_signal_fence(dma_fence, -ECANCELED);
-	if ((!rc) && (row->state == CAM_DMA_FENCE_STATE_SIGNALED))
-		CAM_WARN(CAM_DMA_FENCE,
-			"Unsignaled fence being released but row was marked signaled name: %s seqno: %llu fd: %d",
-=======
->>>>>>> cae17472
 			row->name, dma_fence->seqno, row->fd);
 
 	/* Ensure camera dma fence is signaled prior to release */
